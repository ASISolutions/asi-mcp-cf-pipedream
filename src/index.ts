--- conflicted
+++ resolved
@@ -64,11 +64,8 @@
 	name_slug: string;
 	name?: string;
 	description?: string;
-<<<<<<< HEAD
-=======
 	app_type?: string;
 	categories?: string[];
->>>>>>> bde661df
 	connect?: {
 		proxy_enabled?: boolean;
 		allowed_domains?: string[];
@@ -855,7 +852,7 @@
 				const instructions = `
 ## Assistant Instructions
 
-If the user asks you to perform a task, search for the relevant SOP and follow it. The SOP will contain the required apps and HTTP requests to make with the proxy_request tool.
+If the user asks you to perform a task, search for the relevant SOP and follow it. The SOP will contain the required apps and HTTP requests to make with the asi_magic_tool.
 
 If the user needs to connect to an app, use the app slug from the SOP. If it's not in the SOP, you can search for the app with the search_apps tool.
 
@@ -871,7 +868,7 @@
 1. **Search for relevant SOPs** using the \`search_sop_docs\` tool
 2. **Follow the SOP process** - it contains the required apps and API calls
 3. **Connect to required apps** if not already connected using \`auth_connect\` with the app slug from the SOP
-4. **Make API requests** using the \`proxy_request\` tool as specified in the SOP
+4. **Make API requests** using the \`asi_magic_tool\` as specified in the SOP
 5. **Handle any authentication** - if a request fails with auth required, use the connect URL provided
 
 ## Available Tools
@@ -880,7 +877,7 @@
 - \`search_apps\` - Find available apps to connect to
 - \`auth_connect\` - Generate connection links for apps
 - \`auth_status\` - Check current connection status
-- \`proxy_request\` - Make authenticated API requests
+- \`asi_magic_tool\` - Make authenticated API requests
 - \`send_feedback\` - Report issues or request new features
 `;
 
@@ -1084,42 +1081,6 @@
 							{
 								type: "text",
 								text: `Disconnected ${resolvedApp || "account"}.`,
-							},
-						],
-					};
-				},
-			),
-		);
-
-		// -------- search_apps --------
-		this.server.tool(
-			"search_apps",
-			{
-				query: z.string().optional().describe("Search term to filter apps by name, slug, description, or domain. Leave empty to list all apps."),
-				limit: z.number().min(1).max(50).optional().describe("Maximum number of results to return (default: 20)"),
-			},
-			this.withSentryInstrumentation(
-				"search_apps",
-				() => undefined, // no single app
-				async ({ query, limit }: { query?: string; limit?: number }) => {
-					const pdToken = await getPdAccessToken(this.env);
-					const allResults = await searchApps(this.env, pdToken, query);
-					
-					// Apply limit
-					const maxResults = limit || 20;
-					const results = allResults.slice(0, maxResults);
-					
-					return {
-						content: [
-							{
-								type: "text",
-								text: JSON.stringify({
-									query: query || null,
-									total_found: allResults.length,
-									returned: results.length,
-									apps: results,
-									usage_note: "Use the appSlug field with auth_connect to connect to an app"
-								}),
 							},
 						],
 					};
