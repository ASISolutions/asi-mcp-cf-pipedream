--- conflicted
+++ resolved
@@ -1528,20 +1528,6 @@
 		);
 
 		// -------- assistant_instructions resource --------
-<<<<<<< HEAD
-		this.server.resource("assistant_instructions", "Assistant instructions for AI", async () => {
-			const external_user_id = this.getExternalUserId();
-			const pdToken = await getPdAccessToken(this.env);
-
-			// Get currently connected apps for this user
-			const res = await listAccountsForUser(
-				this.env,
-				pdToken,
-				external_user_id,
-				undefined,
-				false,
-			);
-=======
 		this.server.resource(
 			"assistant_instructions",
 			"Get assistant instructions as a resource",
@@ -1557,7 +1543,6 @@
 					undefined,
 					false,
 				);
->>>>>>> f4b51738
 
 				const connectedApps = (res.data || []).map((a) => ({
 					app: a.app?.name_slug,
